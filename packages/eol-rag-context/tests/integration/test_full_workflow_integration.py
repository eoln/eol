--- conflicted
+++ resolved
@@ -1,7 +1,6 @@
-"""Integration tests for full RAG workflow.
-
+"""
+Integration tests for full RAG workflow.
 Tests complete indexing, searching, and caching workflow.
-
 """
 
 import asyncio
@@ -50,9 +49,7 @@
                 assert "content" in data
 
     @pytest.mark.asyncio
-    async def test_semantic_cache_workflow(
-        self, semantic_cache_instance, embedding_manager
-    ):
+    async def test_semantic_cache_workflow(self, semantic_cache_instance, embedding_manager):
         """Test semantic caching workflow."""
         # Initialize cache (creates index)
         await semantic_cache_instance.initialize()
@@ -76,9 +73,7 @@
 
         # Step 4: Store more entries
         for i in range(5):
-            await semantic_cache_instance.set(
-                f"Query {i}", f"Response {i}", {"index": i}
-            )
+            await semantic_cache_instance.set(f"Query {i}", f"Response {i}", {"index": i})
 
         # Step 5: Check cache stats
         stats = semantic_cache_instance.get_stats()
@@ -112,9 +107,7 @@
         if len(knowledge_graph_instance.entities) > 0:
             # Get the first entity ID to query
             entity_id = list(knowledge_graph_instance.entities.keys())[0]
-            subgraph = await knowledge_graph_instance.query_subgraph(
-                entity_id, max_depth=2
-            )
+            subgraph = await knowledge_graph_instance.query_subgraph(entity_id, max_depth=2)
 
             assert hasattr(subgraph, "entities")
             assert hasattr(subgraph, "relationships")
@@ -217,14 +210,10 @@
         """Test concurrent operations across components."""
 
         async def index_operation():
-            with tempfile.NamedTemporaryFile(
-                mode="w", suffix=".txt", delete=False
-            ) as f:
+            with tempfile.NamedTemporaryFile(mode="w", suffix=".txt", delete=False) as f:
                 f.write("Concurrent indexing test")
                 f.flush()
-                result = await indexer_instance.index_file(
-                    Path(f.name), "concurrent_src"
-                )
+                result = await indexer_instance.index_file(Path(f.name), "concurrent_src")
                 Path(f.name).unlink()
                 return result
 
@@ -280,18 +269,14 @@
         index_time = time.time() - start_time
 
         files_per_second = index_result.file_count / index_time if index_time > 0 else 0
-        chunks_per_second = (
-            index_result.total_chunks / index_time if index_time > 0 else 0
-        )
+        chunks_per_second = index_result.total_chunks / index_time if index_time > 0 else 0
 
         print("\nIndexing Performance:")
         print(
             f"  Files: {index_result.file_count} in {index_time:.2f}s "
             f"({files_per_second:.1f} files/s)"
         )
-        print(
-            f"  Chunks: {index_result.total_chunks} ({chunks_per_second:.1f} chunks/s)"
-        )
+        print(f"  Chunks: {index_result.total_chunks} ({chunks_per_second:.1f} chunks/s)")
 
         # Measure search speed
         query = "performance test query"
@@ -303,15 +288,8 @@
         search_time = time.time() - start_time
 
         searches_per_second = 10 / search_time if search_time > 0 else 0
-<<<<<<< HEAD
-        print(f"\nSearch Performance:")
-        print(
-            f"  10 searches in {search_time:.2f}s ({searches_per_second:.1f} searches/s)"
-        )
-=======
         print("\nSearch Performance:")
         print(f"  10 searches in {search_time:.2f}s ({searches_per_second:.1f} searches/s)")
->>>>>>> 4eea08a8
 
         # Measure cache performance
         start_time = time.time()
@@ -324,19 +302,9 @@
             await semantic_cache_instance.get(f"q{i}")
         cache_read_time = time.time() - start_time
 
-<<<<<<< HEAD
-        print(f"\nCache Performance:")
-        print(
-            f"  Writes: 20 in {cache_write_time:.2f}s ({20/cache_write_time:.1f} writes/s)"
-        )
-        print(
-            f"  Reads: 20 in {cache_read_time:.2f}s ({20/cache_read_time:.1f} reads/s)"
-        )
-=======
         print("\nCache Performance:")
         print(f"  Writes: 20 in {cache_write_time:.2f}s ({20/cache_write_time:.1f} writes/s)")
         print(f"  Reads: 20 in {cache_read_time:.2f}s ({20/cache_read_time:.1f} reads/s)")
->>>>>>> 4eea08a8
 
         # All operations should complete reasonably fast
         assert index_time < 30  # Indexing should be under 30 seconds
