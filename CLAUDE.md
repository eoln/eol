--- conflicted
+++ resolved
@@ -314,11 +314,6 @@
 
 ### DON'T
 
-<<<<<<< HEAD
-### DON'T
-
-=======
->>>>>>> 4eea08a8
 - ❌ Hardcode credentials
 - ❌ Skip error handling
 - ❌ Exceed context window limits
