--- conflicted
+++ resolved
@@ -17,11 +17,7 @@
 dependencies = [
     # Redis and vector search
     "redis>=5.0.0",
-<<<<<<< HEAD
-    "numpy>=1.24.0",
-=======
     "numpy>=1.26.0",
->>>>>>> 4eea08a8
 
     # Configuration and validation
     "pydantic>=2.0.0",
