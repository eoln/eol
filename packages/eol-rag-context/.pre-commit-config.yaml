--- conflicted
+++ resolved
@@ -9,11 +9,7 @@
     hooks:
       - id: black
         language_version: python3.13
-<<<<<<< HEAD
-        args: [--line-length=88]
-=======
         args: [--line-length=100]
->>>>>>> 4eea08a8
 
   # Python import sorting
   - repo: https://github.com/PyCQA/isort
@@ -24,11 +20,7 @@
 
   # Python docstring formatting
   - repo: https://github.com/PyCQA/docformatter
-<<<<<<< HEAD
-    rev: v1.7.7
-=======
     rev: v1.7.8-rc1
->>>>>>> 4eea08a8
     hooks:
       - id: docformatter
         args: [
@@ -86,23 +78,6 @@
         exclude: ^(site/|.github/)
 
   # Documentation validation (custom hook)
-<<<<<<< HEAD
-  # - repo: local
-  #   hooks:
-  #     - id: validate-docs
-  #       name: Validate Documentation Coverage
-  #       entry: python scripts/validate_docs.py
-  #       language: system
-  #       pass_filenames: false
-  #       always_run: true
-  #
-  #     - id: mkdocs-build
-  #       name: Test MkDocs Build
-  #       entry: bash -c 'mkdocs build --strict --quiet'
-  #       language: system
-  #       pass_filenames: false
-  #       files: ^(docs/|mkdocs.yml|src/.*\.py)$
-=======
   - repo: local
     hooks:
       - id: validate-docs
@@ -117,5 +92,4 @@
         entry: bash -c 'mkdocs build --strict --quiet'
         language: system
         pass_filenames: false
-        files: ^(docs/|mkdocs.yml|src/.*\.py)$
->>>>>>> 4eea08a8
+        files: ^(docs/|mkdocs.yml|src/.*\.py)$